--- conflicted
+++ resolved
@@ -9,15 +9,9 @@
 * [ENHANCEMENT]
 * [BUGFIX]
 
-<<<<<<< HEAD
-* [FEATURE] Add `tls.insecure-skip-verify` flag to ignore tls verification errors (PR #417) #348
-* [FEATURE] Add new metrics to `replication_group_member_stats` collector to support MySQL 8.x.
-* [FEATURE] Add collector for `replication_group_members` (PR #459) #362
-* [FEATURE] Add collector for `replica_host_status` #435
-* [BUGFIX] Fixed output value of wsrep_cluster_status #473
-=======
+* [FEATURE] Add collector for `replica_host_status` #496
+
 ## 0.13.0 / 2021-05-18
->>>>>>> 6a52c585
 
 BREAKING CHANGES:
 
